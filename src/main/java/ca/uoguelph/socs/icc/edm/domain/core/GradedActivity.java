/* Copyright (C) 2014, 2015 James E. Stark
 *
 * This program is free software: you can redistribute it and/or modify
 * it under the terms of the GNU General Public License as published by
 * the Free Software Foundation, either version 3 of the License, or
 * (at your option) any later version.
 *
 * This program is distributed in the hope that it will be useful,
 * but WITHOUT ANY WARRANTY; without even the implied warranty of
 * MERCHANTABILITY or FITNESS FOR A PARTICULAR PURPOSE.  See the
 * GNU General Public License for more details.
 *
 * You should have received a copy of the GNU General Public License
 * along with this program.  If not, see <http://www.gnu.org/licenses/>.
 */

package ca.uoguelph.socs.icc.edm.domain.core;

import java.io.Serializable;

import org.apache.commons.lang3.builder.EqualsBuilder;
import org.apache.commons.lang3.builder.HashCodeBuilder;
import org.apache.commons.lang3.builder.ToStringBuilder;

import ca.uoguelph.socs.icc.edm.domain.Activity;
import ca.uoguelph.socs.icc.edm.domain.Enrolment;
import ca.uoguelph.socs.icc.edm.domain.Grade;

import ca.uoguelph.socs.icc.edm.domain.builder.AbstractNoIdElementFactory;
import ca.uoguelph.socs.icc.edm.domain.builder.DefaultGradeBuilder;
import ca.uoguelph.socs.icc.edm.domain.builder.GradeElementFactory;
<<<<<<< HEAD

import ca.uoguelph.socs.icc.edm.domain.factory.EnrolmentFactory;
=======
>>>>>>> 199a9636

/**
 * Implementation of the <code>Grade</code> interface.  It is expected that
 * instances of this class will be accessed though the <code>Grade</code>
 * interface, along with the relevant manager, and builder.  See the
 * <code>Grade</code> interface documentation for details.
 *
 * @author  James E. Stark
 * @version 1.0
 * @see     ca.uoguelph.socs.icc.edm.domain.builder.DefaultGradeBuilder
 */

public class GradedActivity extends AbstractElement implements Grade, Serializable
{
<<<<<<< HEAD
	/**
	 * Implementation of the <code>GradeElementFactory</code> interface.  Allows
	 * the builders to create instances of <code>GradedActivity</code>.
	 */

	private static final class GradedActivityFactory extends AbstractNoIdElementFactory<Grade> implements GradeElementFactory
=======
	private static final class Factory implements GradeElementFactory
>>>>>>> 199a9636
	{
		/**
		 * Create a new <code>Grade</code> instance.
		 *
		 * @param  enrolment The <code>Enrolment</code> to which the grade is
		 *                   assigned, not null
		 * @param  activity  The <code>Activity</code> for which the grade is
		 *                   assigned, not null
		 * @param  grade     The assigned grade, on the interval [0, 100], not null
		 *
		 * @return           The new <code>Grade</code> instance
		 */

		@Override
		public Grade create (Enrolment enrolment, Activity activity, Integer mark)
		{
			return new GradedActivity (enrolment, activity, mark);
		}
	}

	/** Serial version id, required by the Serializable interface */
	private static final long serialVersionUID = 1L;

	/** The grade */
	private Integer grade;

	/** The enrolment to which the grade is assigned */
	private Enrolment enrolment;

	/** The activity for which the grade is assigned */
	private Activity activity;

	/**
	 * Static initializer to register the <code>GradedActivity</code> class with the
	 * factories.
	 */

	static
	{
		AbstractElement.registerBuilder (GradedActivity.class, DefaultGradeBuilder.class);
		AbstractElement.registerFactory (GradedActivity.class, new Factory ());
	}

	/**
	 * Create the <code>Grade</code> with null values.
	 */

	public GradedActivity ()
	{
		this.grade = null;
		this.activity = null;
		this.enrolment = null;
	}

	/**
	 * Create a new <code>Grade</code> instance.
	 *
	 * @param  enrolment The <code>Enrolment</code> to which the grade is
	 *                   assigned, not null
	 * @param  activity  The <code>Activity</code> for which the grade is
	 *                   assigned, not null
	 * @param  grade     The assigned grade, on the interval [0, 100], not null
	 */

	public GradedActivity (Enrolment enrolment, Activity activity, Integer grade)
	{
		this ();

		this.grade = grade;
		this.activity = activity;
		this.enrolment = enrolment;
	}

	/**
	 * Compare two <code>Grade</code> instances to determine if they are equal.
	 * The <code>Grade</code> instances are compared based upon the associated
	 * <code>Activity</code> and the associated <code>Enrolment</code>.
	 *
	 * @param  obj The <code>Grade</code> instance to compare to the one
	 *             represented by the called instance
	 *
	 * @return     <code>True</code> if the two <code>Grade</code> instances
	 *             are equal, <code>False</code> otherwise
	 */

	@Override
	public boolean equals (Object obj)
	{
		boolean result = false;

		if (obj == this)
		{
			result = true;
		}
		else if (obj instanceof GradedActivity)
		{
			EqualsBuilder ebuilder = new EqualsBuilder ();
			ebuilder.append (this.activity, ((GradedActivity) obj).activity);
			ebuilder.append (this.enrolment, ((GradedActivity) obj).enrolment);

			result = ebuilder.isEquals ();
		}

		return result;
	}

	/**
	 * Compute a <code>hashCode</code> of the <code>Grade</code> instance.
	 * The hash code is computed based upon associated <code>Activity</code> and
	 * the associated <code>Enrolment</code>.
	 *
	 * @return An <code>Integer</code> containing the hash code
	 */

	@Override
	public int hashCode ()
	{
		final int base = 1049;
		final int mult = 947;

		HashCodeBuilder hbuilder = new HashCodeBuilder (base, mult);
		hbuilder.append (this.activity);
		hbuilder.append (this.enrolment);

		return hbuilder.toHashCode ();
	}

	/**
	 * Get the <code>Activity</code> for which the <code>Grade</code> is
	 * assigned.
	 *
	 * @return The associated <code>Activity</code>
	 */

	@Override
	public Activity getActivity()
	{
		return this.activity;
	}

	/**
	 * Set the <code>Activity</code> which is associated with the
	 * <code>Grade</code>.  This method is intended to be used by a
	 * <code>DataStore</code> when the <code>Grade</code> instance is loaded.
	 *
	 * @param  activity The <code>Activity</code>, not null
	 */

	protected void setActivity (Activity activity)
	{
		this.activity = activity;
	}

	/**
	 * Get the <code>Enrolment</code>, for the student, to which the
	 * <code>Grade</code> is assigned
	 *
	 * @return The associated <code>Enrolment</code>
	 */

	@Override
	public Enrolment getEnrolment ()
	{
		return this.enrolment;
	}

	/**
	 * Set the <code>Enrolment</code> which is associated with the
	 * <code>Grade</code>.  This method is intended to be used by a
	 * <code>DataStore</code> when the <code>Grade</code> instance is loaded.
	 *
	 * @param  enrolment The <code>Enrolment</code>, not null
	 */

	public void setEnrolment (Enrolment enrolment)
	{
		this.enrolment = enrolment;
	}

	/**
	 * Get the grade that the student received for the <code>Activity</code>.  The
	 * grade will be an <code>Integer</code> with a value on the range of [0, 100].
	 *
	 * @return An <code>Integer</code> containing the assigned grade.
	 */

	@Override
	public Integer getGrade()
	{
		return this.grade;
	}

	/**
	 * Set the numeric grade assigned to the <code>Enrolment</code> for the
	 * <code>Activity</code>.  This method is intended to be used by a
	 * <code>DataStore</code> when the <code>Grade</code> instance is loaded.
	 *
	 * @param  grade The grade, on the interval [0, 100], not null
	 */

	protected void setGrade (Integer grade)
	{
		this.grade = grade;
	}

	/**
	 * Get the name of the <code>Enrolment</code> to which the <code>Grade</code>
	 * is assigned.  This is a convenience method which return the result from the
	 * <code>getName</code> method on the associated <code>Enrolment</code>
	 * instance.
	 *
	 * @return A <code>String</code> containing the name of the
	 *         <code>Enrolment</code>
	 * @see    Enrolment#getName
	 */

	@Override
	public String getName ()
	{
		return this.enrolment.getName ();
	}

	/**
	 * Get a <code>String</code> representation of the <code>Grade</code>
	 * instance, including the identifying fields.
	 *
	 * @return A <code>String</code> representation of the <code>Grade</code>
	 *         instance
	 */

	@Override
	public String toString()
	{
		ToStringBuilder builder = new ToStringBuilder (this);

		builder.append ("enrolment", this.enrolment);
		builder.append ("activity", this.activity);
		builder.append ("grade", this.grade);

		return builder.toString ();
	}
}<|MERGE_RESOLUTION|>--- conflicted
+++ resolved
@@ -29,11 +29,6 @@
 import ca.uoguelph.socs.icc.edm.domain.builder.AbstractNoIdElementFactory;
 import ca.uoguelph.socs.icc.edm.domain.builder.DefaultGradeBuilder;
 import ca.uoguelph.socs.icc.edm.domain.builder.GradeElementFactory;
-<<<<<<< HEAD
-
-import ca.uoguelph.socs.icc.edm.domain.factory.EnrolmentFactory;
-=======
->>>>>>> 199a9636
 
 /**
  * Implementation of the <code>Grade</code> interface.  It is expected that
@@ -48,16 +43,12 @@
 
 public class GradedActivity extends AbstractElement implements Grade, Serializable
 {
-<<<<<<< HEAD
 	/**
 	 * Implementation of the <code>GradeElementFactory</code> interface.  Allows
 	 * the builders to create instances of <code>GradedActivity</code>.
 	 */
 
-	private static final class GradedActivityFactory extends AbstractNoIdElementFactory<Grade> implements GradeElementFactory
-=======
-	private static final class Factory implements GradeElementFactory
->>>>>>> 199a9636
+	private static final class Factory extends AbstractNoIdElementFactory<Grade> implements GradeElementFactory
 	{
 		/**
 		 * Create a new <code>Grade</code> instance.
