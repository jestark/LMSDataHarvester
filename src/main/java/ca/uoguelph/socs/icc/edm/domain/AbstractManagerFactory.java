/* Copyright (C) 2014 James E. Stark
 *
 * This program is free software: you can redistribute it and/or modify
 * it under the terms of the GNU General Public License as published by
 * the Free Software Foundation, either version 3 of the License, or
 * (at your option) any later version.
 *
 * This program is distributed in the hope that it will be useful,
 * but WITHOUT ANY WARRANTY; without even the implied warranty of
 * MERCHANTABILITY or FITNESS FOR A PARTICULAR PURPOSE.  See the
 * GNU General Public License for more details.
 *
 * You should have received a copy of the GNU General Public License
 * along with this program.  If not, see <http://www.gnu.org/licenses/>.
 */

package ca.uoguelph.socs.icc.edm.domain;

import java.util.Map;
import java.util.Set;

import java.util.HashMap;

import org.apache.commons.logging.Log;
import org.apache.commons.logging.LogFactory;

import ca.uoguelph.socs.icc.edm.domain.builder.BuilderFactory;
import ca.uoguelph.socs.icc.edm.domain.datastore.DataStore;
import ca.uoguelph.socs.icc.edm.domain.datastore.DataStoreQuery;
import ca.uoguelph.socs.icc.edm.domain.factory.MappedFactory;
import ca.uoguelph.socs.icc.edm.domain.factory.BaseMappedFactory;
import ca.uoguelph.socs.icc.edm.domain.factory.CachedMappedFactory;
import ca.uoguelph.socs.icc.edm.domain.manager.ManagerFactory;

/**
 *
 * @author  James E. Stark
 * @version 1.0
 * @param   <T> The domain model interface represented by this factory
 * @param   <X> The Manager interface created by this factory
 */

public abstract class AbstractManagerFactory<T extends Element, X extends ElementManager<T>, Y extends ElementBuilder<T>, Z>
{
	/** The logger */
	private final Log log;

	/** The Domain Model Type for this factory */
	private final DomainModelType type;

	/** Caching factory for the <code>ElementManager</code> implementations */
<<<<<<< HEAD
	private final MappedFactory<Class<? extends X>, X, DomainModel> managerfactories;

	/** Caching factory for the <code>ElementBuilder</code> implementations */
	private final MappedFactory<Class<? extends Y>, Y, DomainModel> builderfactories;

	/** Caching factory for the <code>DataStoreQuery</code> instances */
	private final MappedFactory<Class<? extends Element>, DataStoreQuery<T>, DataStore> queryfactories;

	/** <code>Element<code> to <code>ElementManager</code> implementation mapping */
	private final Map<Class<? extends T>, Class<? extends X>> elementmanagers;
=======
	private final GenericFactory<Class<?>, X, DomainModel> managerfactories;

	/** Caching factory for the <code>ElementBuilder</code> implementations */
	private final GenericFactory<Class<?>, Y, DomainModel> builderfactories;

	/** Caching factory for the <code>DataStoreQuery</code> instances */
	private final GenericFactory<Class<?>, DataStoreQuery<T>, DataStore> queryfactories;
>>>>>>> fe3010e8

	/** <code>Element<code> to <code>ElementBuilder</code> implementation mapping */
	private final Map<Class<? extends T>, Class<? extends Y>> elementbuilders;

	/** <code>ElementFactory</code> implementations */
	private final Map<Class<? extends T>, Z> elementfactories;

	/**
	 * Create the <code>AbstractManagerFactory</code>.
	 *
	 * @param  type 
	 */

	protected AbstractManagerFactory (DomainModelType type)
	{
		this.log = LogFactory.getLog (AbstractManagerFactory.class);

		this.type = type;

<<<<<<< HEAD
		this.managerfactories = new CachedMappedFactory<Class<? extends X>, X, DomainModel> (new BaseMappedFactory<Class<? extends X>, X, DomainModel> ());
		this.builderfactories = new BaseMappedFactory<Class<? extends Y>, Y, DomainModel> ();
		this.queryfactories = new CachedMappedFactory<Class<? extends Element>, DataStoreQuery<T>, DataStore> (new BaseMappedFactory<Class<? extends Element>, DataStoreQuery<T>, DataStore> ());
=======
		this.managerfactories = new GenericCachedFactory<Class<?>, X, DomainModel> (new GenericBaseFactory<Class<?>, X, DomainModel> ());
		this.builderfactories = new GenericBaseFactory<Class<?>, Y, DomainModel> ();
		this.queryfactories = new GenericCachedFactory<Class<?>, DataStoreQuery<T>, DataStore> (new GenericBaseFactory<Class<?>, DataStoreQuery<T>, DataStore> ());
>>>>>>> fe3010e8

		this.elementbuilders = new HashMap<Class<? extends T>, Class<? extends Y>> ();
		this.elementfactories = new HashMap<Class<? extends T>, Z> ();
	}

	/**
	 * Set the <code>ElementManager</code> implementation to be used with a given
	 * <code>Element</code> implementation.  This method is intended to be used by
	 * the element implementations when they register with the factory.
	 *
	 * @param  impl                     The <code>Element</code> implementation
	 *                                  which is being registered, not null
	 * @param  manager                  The manager implementation to use with the
	 *                                  element, not null
	 * @throws IllegalArgumentException if a manager is already registered for the
	 *                                  element
	 */

	public final void registerElement (Class<? extends T> impl, Class<? extends Y> builder, Z factory)
	{
		if (impl == null)
		{
			this.log.error ("Element is NULL");
			throw new NullPointerException ("Element is NULL");
		}

		if (builder == null)
		{
			this.log.error ("Builder is NULL");
			throw new NullPointerException ("Builder is NULL");
		}

		if (this.elementbuilders.containsKey (impl))
		{
			this.log.error ("Attempting to replace previously registered element");
			throw new IllegalArgumentException ("Attempting to replace previously registered element");
		}

		this.elementbuilders.put (impl, builder);
		this.elementfactories.put (impl, factory);
	}

	public final void registerBuilder (Class<? extends Y> impl, BuilderFactory<Y> factory)
	{
		this.builderfactories.registerClass (impl, factory);
	}

	/**
	 * Register a <code>ElementManager</code> implementation with the factory.
	 * This method is intended to be used by the implementation of
	 * <code>ElementManager</code> when the classes initialize.
	 *
	 * @param  impl                     The <code>ElementManager</code>
	 *                                  implementation which is being registered
	 * @param  factory                  The <code>ManagerFactory</code> used to
	 *                                  create the <code>ElementManager</code>
	 * @throws IllegalArgumentException If the <code>ElementManager</code> is
	 *                                  already registered with the factory
	 */

	public final void registerManager (Class<? extends X> impl, ManagerFactory<X> factory)
	{
		this.managerfactories.registerClass (impl, factory);
	}

	/**
	 * Register a <code>QueryFactory</code> instance with the factory.  This
	 * method is intended to be used by the <code>Element</code> implementations
	 * to provide a properly initialized <code>QueryFactory</code> when they
	 * register with the factory.
	 *
	 * @param  impl                      The <code>Element</code> implementation
	 *                                   which is being registered, not null
	 * @param  factory                   The <code>QueryFactory</code> instance,
	 *                                   not null
	 * @throws IllegalArguementException If a <code>QueryFactory</code> has
	 *                                   already been registered for the specified
	 *                                   <code>Element</code> implementation
	 */

	public final <A extends T> void registerQueryFactory (Class<T> type, Class<A> impl)
	{
		if (type == null)
		{
			this.log.error ("Type is NULL");
			throw new NullPointerException ();
		}

		if (impl == null)
		{
			this.log.error ("Implementation is NULL");
			throw new NullPointerException ();
		}

//		this.queryfactories.registerClass (impl, new DefaultQueryFactory<T, A> (type, impl));
	}

	/**
	 * Get the <code>Set</code> of <code>ElementManager</code> implementations
	 * which have been registered with the factory.
	 *
	 * @return A <code>Set</code> containing the registered
	 *         <code>ElementManager</code> implementations
	 */

	public final Set<Class<?>> getRegisteredManagerFactories ()
	{
		return this.managerfactories.getRegisteredClasses ();
	}

	/**
	 * Get the <code>Set</code> of <code>Element</code> implementations
	 * which have registered instances of <code>QueryFactory</code> with the
	 * factory.
	 *
	 * @return A <code>Set</code> containing the registered
	 *         <code>Element</code> implementations
	 */

	public final Set<Class<?>> getRegisteredQueryFactories ()
	{
		return this.queryfactories.getRegisteredClasses ();
	}

	/**
	 * Create a <code>ElementManager</code> for the specified
	 * <code>DomainModel</code>.
	 *
	 * @param  model                 The <code>DomainModel</code> for which the
	 *                               <code>ElementManager</code> is to be created,
	 *                               not null
	 * @return                       The <code>ElementManager</code> for the
	 *                               <code>DomainModel</code>
	 * @throws IllegalStateException if the <code>Element</code> implementation is
	 *                               not registered
	 */

	protected final X createManager (DomainModel model)
	{
		X manager = null;

		if (model == null)
		{
			this.log.error ("DomainModel is null");
			throw new NullPointerException ("DomainModel is null");
		}

		try
		{
			manager = this.managerfactories.create ((model.getProfile ()).getManagerClass (this.type), model);
			((AbstractManager<T>) manager).setFactory (this);
		}
		catch (IllegalArgumentException ex)
		{
			throw new IllegalStateException ("", ex);
		}

		return manager;
	}

	/**
	 * Create a <code>DataStoreQuery</code> for the specified
	 * <code>DomainModel</code>.  The method is intended to be used by the
	 * <code>AbstractManager</code> to retrieve the <code>DataStoreQuery</code>
	 * objects which is uses to access the <code>DataStore</code>.
	 *
	 * @param  model The <code>DomainModel</code> for which the query is to be
	 *               retrieved, not null
	 * @return       The <code>DataStoreQuery</code> object for the
	 *               <code>DomainModel</code> and the type of this factory
	 */

	protected final DataStoreQuery<T> createQuery (DomainModel model)
	{
		if (model == null)
		{
			this.log.error ("Model is NULL");
			throw new NullPointerException ("Model is NULL");
		}

		return this.queryfactories.create ((model.getProfile ()).getImplClass (this.type), model.getDataStore ());
	}
}<|MERGE_RESOLUTION|>--- conflicted
+++ resolved
@@ -49,18 +49,6 @@
 	private final DomainModelType type;
 
 	/** Caching factory for the <code>ElementManager</code> implementations */
-<<<<<<< HEAD
-	private final MappedFactory<Class<? extends X>, X, DomainModel> managerfactories;
-
-	/** Caching factory for the <code>ElementBuilder</code> implementations */
-	private final MappedFactory<Class<? extends Y>, Y, DomainModel> builderfactories;
-
-	/** Caching factory for the <code>DataStoreQuery</code> instances */
-	private final MappedFactory<Class<? extends Element>, DataStoreQuery<T>, DataStore> queryfactories;
-
-	/** <code>Element<code> to <code>ElementManager</code> implementation mapping */
-	private final Map<Class<? extends T>, Class<? extends X>> elementmanagers;
-=======
 	private final GenericFactory<Class<?>, X, DomainModel> managerfactories;
 
 	/** Caching factory for the <code>ElementBuilder</code> implementations */
@@ -68,7 +56,6 @@
 
 	/** Caching factory for the <code>DataStoreQuery</code> instances */
 	private final GenericFactory<Class<?>, DataStoreQuery<T>, DataStore> queryfactories;
->>>>>>> fe3010e8
 
 	/** <code>Element<code> to <code>ElementBuilder</code> implementation mapping */
 	private final Map<Class<? extends T>, Class<? extends Y>> elementbuilders;
@@ -88,15 +75,9 @@
 
 		this.type = type;
 
-<<<<<<< HEAD
-		this.managerfactories = new CachedMappedFactory<Class<? extends X>, X, DomainModel> (new BaseMappedFactory<Class<? extends X>, X, DomainModel> ());
-		this.builderfactories = new BaseMappedFactory<Class<? extends Y>, Y, DomainModel> ();
-		this.queryfactories = new CachedMappedFactory<Class<? extends Element>, DataStoreQuery<T>, DataStore> (new BaseMappedFactory<Class<? extends Element>, DataStoreQuery<T>, DataStore> ());
-=======
 		this.managerfactories = new GenericCachedFactory<Class<?>, X, DomainModel> (new GenericBaseFactory<Class<?>, X, DomainModel> ());
 		this.builderfactories = new GenericBaseFactory<Class<?>, Y, DomainModel> ();
 		this.queryfactories = new GenericCachedFactory<Class<?>, DataStoreQuery<T>, DataStore> (new GenericBaseFactory<Class<?>, DataStoreQuery<T>, DataStore> ());
->>>>>>> fe3010e8
 
 		this.elementbuilders = new HashMap<Class<? extends T>, Class<? extends Y>> ();
 		this.elementfactories = new HashMap<Class<? extends T>, Z> ();
