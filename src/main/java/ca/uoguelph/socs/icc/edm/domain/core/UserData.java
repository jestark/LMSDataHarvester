/* Copyright (C) 2014, 2015 James E. Stark
 *
 * This program is free software: you can redistribute it and/or modify
 * it under the terms of the GNU General Public License as published by
 * the Free Software Foundation, either version 3 of the License, or
 * (at your option) any later version.
 *
 * This program is distributed in the hope that it will be useful,
 * but WITHOUT ANY WARRANTY; without even the implied warranty of
 * MERCHANTABILITY or FITNESS FOR A PARTICULAR PURPOSE.  See the
 * GNU General Public License for more details.
 *
 * You should have received a copy of the GNU General Public License
 * along with this program.  If not, see <http://www.gnu.org/licenses/>.
 */

package ca.uoguelph.socs.icc.edm.domain.core;

import java.io.Serializable;
import java.util.Set;

import java.util.HashSet;

import org.apache.commons.lang3.builder.EqualsBuilder;
import org.apache.commons.lang3.builder.HashCodeBuilder;
import org.apache.commons.lang3.builder.ToStringBuilder;

import ca.uoguelph.socs.icc.edm.domain.Course;
import ca.uoguelph.socs.icc.edm.domain.Enrolment;
import ca.uoguelph.socs.icc.edm.domain.User;
import ca.uoguelph.socs.icc.edm.domain.builder.DefaultUserBuilder;
import ca.uoguelph.socs.icc.edm.domain.builder.UserElementFactory;

/**
 * Implementation of the <code>User</code> interface.  It is expected that
 * instances of this class will be accessed though the <code>User</code>
 * interface, along with the relevant manager, and builder.  See the
 * <code>User</code> interface documentation for details.
 *
 * @author  James E. Stark
 * @version 1.0
 * @see     ca.uoguelph.socs.icc.edm.domain.builder.DefaultUserBuilder
 * @see     ca.uoguelph.socs.icc.edm.domain.manager.DefaultUserManager
 */

public class UserData extends AbstractElement implements User, Serializable
{
<<<<<<< HEAD
	/**
	 * Implementation of the <code>UserElementFactory</code> interface.  Allows
	 * the builders to create instances of <code>UserData</code>.
	 */

	private static final class UserDataFactory implements UserElementFactory
=======
	private static final class Factory implements UserElementFactory
>>>>>>> 199a9636
	{
		/**
		 * Create a new <code>User</code> instance.
		 *
		 * @param  idnumber  The user's ID number, not null
		 * @param  firstname The user's first name, not null
		 * @param  lastname  The user's last name, not null
		 * @param  username  The user's username, not null
		 *
		 * @return           The new <code>User</code> instance
		 */

		@Override
		public User create (Integer idnumber, String firstname, String lastname, String username)
		{
			return new UserData (idnumber, firstname, lastname, username);
		}

		/**
		 * Write the specified <code>DataStore</code> ID number into the
		 * <code>User</code>.
		 *
		 * @param  user The <code>User</code> to which the ID number is assigned, not
		 *              null
		 * @param  id   The ID number assigned to the <code>User</code>, not null
		 */

		@Override
		public void setId (User user, Long id)
		{
			((UserData) user).setId (id);
		}

		/**
		 * Add the specified <code>Enrolment</code> to the specified
		 * <code>User</code>.
		 *
		 * @param  user      The <code>User</code> to which the
		 *                   <code>Enrolment</code> is to be added, not null
		 * @param  enrolment The <code>Enrolment</code> to add to the
		 *                   <code>User</code>, not null
		 *
		 * @return           <code>True</code> if the <code>Enrolment</code> was
		 *                   successfully added to the <code>User</code>,
		 *                   <code>False</code> otherwise
		 */

		@Override
		public boolean addEnrolment (User user, Enrolment enrolment)
		{
			return ((UserData) user).addEnrolment (enrolment);
		}

		/**
		 * Remove the specified <code>Enrolment</code> from the specified
		 * <code>User</code>. 
		 *
		 * @param  user      The <code>User</code> from which the
		 *                   <code>Enrolment</code> is to be removed, not null
		 * @param  enrolment The <code>Enrolment</code> to remove from the
		 *                   <code>User</code>, not null
		 *
		 * @return           <code>True</code> if the <code>Enrolment</code> was
		 *                   successfully removed from the <code>User</code>,
		 *                   <code>False</code> otherwise
		 */

		@Override
		public boolean removeEnrolment (User user, Enrolment enrolment)
		{
			return ((UserData) user).removeEnrolment (enrolment);
		}
	}

	/** Serial version id, required by the Serializable interface */
	private static final long serialVersionUID = 1L;

	/** The primary key of the user. */
	private Long id;

	/** The ID number (Student ID) of the user. */
	private Integer idnumber;

	/** The username of the user. */
	private String username;

	/** The user's first (given) name. */
	private String firstname;

	/** The user's last name (surname). */
	private String lastname;

	/** The set of enrolments which are associated with the user */
	private Set<Enrolment> enrolments;

	/**
	 * Static initializer to register the <code>UserData</code> class with the
	 * factories.
	 */

	static
	{
		AbstractElement.registerElement (User.class, UserData.class, DefaultUserBuilder.class, new Factory ());
	}

	/**
	 * Create the user with null values.
	 */

	public UserData ()
	{
		this.id = null;
		this.idnumber = null;
		this.username = null;
		this.lastname = null;
		this.firstname= null;
		this.enrolments = null;
	}

	/**
	 * Create a new <code>User</code> instance.
	 *
	 * @param  idnumber  The user's ID number, not null
	 * @param  firstname The user's first name, not null
	 * @param  lastname  The user's last name, not null
	 * @param  username  The user's username, not null
	 */

	public UserData (Integer idnumber, String firstname, String lastname, String username)
	{
		this ();

		this.idnumber = idnumber;
		this.username = firstname;
		this.lastname = lastname;
		this.firstname= username;

		this.enrolments = new HashSet<Enrolment> ();
	}

	/**
	 * Compare two <code>User</code> instances to determine if they are
	 * equal.  The <code>User</code> instances are compared based upon the
	 * following fields:
	 * <p>
	 * <ul>
	 * <li>The id number
	 * <li>The username
	 * <li>The first name
	 * <li>The last name
	 * <ul>
	 * <p>
	 *
	 * @param  obj The <code>ActionData</code> instance to compare to the one
	 *             represented by the called instance
	 *
	 * @return     <code>True</code> if the two <code>ActionData</code> instances
	 *             are equal, <code>False</code> otherwise
	 */

	@Override
	public boolean equals (Object obj)
	{
		boolean result = false;

		if (obj == this)
		{
			result = true;
		}
		else if (obj instanceof UserData)
		{
			EqualsBuilder ebuilder = new EqualsBuilder ();
			ebuilder.append (this.idnumber, ((UserData) obj).idnumber);
			ebuilder.append (this.username, ((UserData) obj).username);
			ebuilder.append (this.lastname, ((UserData) obj).lastname);
			ebuilder.append (this.firstname, ((UserData) obj).firstname);

			result = ebuilder.isEquals ();
		}

		return result;
	}

	/**
	 * Compute a <code>hashCode</code> of the <code>User</code> instance.
	 * The hash code is computed based upon the following fields:
	 * <p>
	 * <ul>
	 * <li>The id number
	 * <li>The username
	 * <li>The first name
	 * <li>The last name
	 * <ul>
	 * <p>
	 *
	 * @return An <code>Integer</code> containing the hash code
	 */

	@Override
	public int hashCode ()
	{
		final int base = 1063;
		final int mult = 929;

		HashCodeBuilder hbuilder = new HashCodeBuilder (base, mult);
		hbuilder.append (this.idnumber);
		hbuilder.append (this.username);
		hbuilder.append (this.lastname);
		hbuilder.append (this.firstname);

		return hbuilder.toHashCode ();
	}

	/**
	 * Get the <code>DataStore</code> identifier for the <code>User</code>
	 * instance.
	 *
	 * @return a Long integer containing <code>DataStore</code> identifier
	 */

	public Long getId ()
	{
		return this.id;
	}

	/**
	 * Set the <code>DataStore</code> identifier.  This method is intended to be
	 * used by a <code>DataStore</code> when the <code>User</code> instance is
	 * loaded, or by the <code>UserBuilder</code> implementation to set the
	 * <code>DataStore</code> identifier, prior to storing a new <code>User</code>
	 * instance.
	 *
	 * @param  id The <code>DataStore</code> identifier, not null
	 */

	protected void setId (Long id)
	{
		this.id = id;
	}

	/**
	 * Get the (student) ID number of the <code>User</code>.  This will be the
	 * student number, or a similar identifier used to track the <code>User</code>
	 * by the institution from which the data was harvested.  While the ID number
	 * is not used as the database identifier it is expected to be unique.
	 *
	 * @return An Integer representation of the ID number
	 */

	@Override
	public Integer getIdNumber ()
	{
		return this.idnumber;
	}

	/**
	 * Set the (student) ID number of the <code>User</code>.  This method is
	 * intended to be used by a <code>DataStore</code> when the <code>User</code>
	 * instance is loaded.
	 *
	 * @param  idnumber The ID Number, not null
	 */

	protected void setIdNumber (Integer idnumber)
	{
		this.idnumber = idnumber;
	}

	/**
	 * Get the username for the <code>User</code>.  This will be the username that
	 * the <code>User</code> used to access the LMS from which the data associated
	 * with the <code>User</code> was harvested.  The username is expected to be
	 * unique.
	 *
	 * @return A <code>String</code> containing the username for the
	 *         <code>User</code>
	 */

	@Override
	public String getUsername ()
	{
		return this.username;
	}

	/**
	 * Set the username of the <code>User</code>.  This method is intended to be
	 * used by a <code>DataStore</code> when the <code>User</code> instance is
	 * loaded.
	 *
	 * @param  username The username, not null
	 */

	protected void setUsername (String username)
	{
		this.username = username;
	}

	/**
	 * Get the first name (given name) of the <code>User</code>.
	 *
	 * @return A <code>String</code> containing the given name of the
	 *         <code>User</code>
	 */

	@Override
	public String getFirstname()
	{
		return this.firstname;
	}

	/**
	 * Set the first name of the <code>User</code>.  This method is intended to be
	 * used by a <code>DataStore</code> when the <code>User</code> instance is
	 * loaded.
	 *
	 * @param  firstname The first name, not null
	 */

	protected void setFirstname (String firstname)
	{
		this.firstname = firstname;
	}

	/**
	 * Get the last name (surname) of the <code>User</code>.
	 *
	 * @return A String containing the surname of the <code>User</code>.
	 */

	@Override
	public String getLastname()
	{
		return this.lastname;
	}

	/**
	 * Set the last name of the <code>User</code>.  This method is intended to be
	 * used by a <code>DataStore</code> when the <code>User</code> instance is
	 * loaded.
	 *
	 * @param  lastname The last name, not null
	 */

	protected void setLastname (String lastname)
	{
		this.lastname = lastname;
	}

	/**
	 * Get the full name of the <code>User</code>.  This method will return a
	 * concatenation of the <code>firstname</code> and <code>lastname</code> of
	 * the <code>User</code>.
	 *
	 * @return A <code>String</code> containing the name of the user.
	 */

	@Override
	public String getName()
	{
		return new String (this.firstname + " " + this.lastname);
	}

	/**
	 * Get the <code>Enrolment</code> instance for the <code>User</code> in the
	 * specified <code>Course</code>.
	 *
	 * @param  course The <code>Course</code> for which the <code>Enrolment</code>
	 *                instance is to be retrieved
	 * @return        The <code>Enrolment</code> instance for the
	 *                <code>User</code> in the specified <code>Course</code>, or
	 *                null
	 */

	@Override
	public Enrolment getEnrolment (Course course)
	{
		Enrolment result = null;

		for (Enrolment i : this.enrolments)
		{
			if (course == i.getCourse ())
			{
				result = i;
				break;
			}
		}

		return result;
	}

	/**
	 * Get the <code>Set</code> of <code>Enrolment<code> instances which are
	 * associated with this <code>User</code>.  If there are no associated
	 * <code>Enrolment</code> instances, then the <code>Set</code> will be empty.
	 *
	 * @return A <code>Set</code> of <code>Enrolment</code> instances
	 */

	@Override
	public Set<Enrolment> getEnrolments()
	{
		return new HashSet<Enrolment> (this.enrolments);
	}

	/**
	 * Initialize the <code>Set</code> of <code>Enrolment</code> instances
	 * associated with the <code>User</code> instance.  This method is intended to
	 * be used by a <code>DataStore</code> when the <code>User</code> instance is
	 * loaded.
	 *
	 * @param  enrolments The <code>Set</code> of <code>Enrolment</code>
	 *                    instances, not null
	 */

	protected void setEnrolments (Set<Enrolment> enrolments)
	{
		this.enrolments = enrolments;
	}

	/**
	 * Add an <code>Enrolment</code> to the <code>User</code> instance.
	 *
	 * @param  enrolment The <code>Enrolment</code> to add
	 * @return           <code>True</code> if the enrolment was added to the
	 *                   <code>User</code> instance, <code>False</code> otherwise
	 */

	protected boolean addEnrolment (Enrolment enrolment)
	{
		return this.enrolments.add (enrolment);
	}

	/**
	 * Remove an <code>Enrolment</code> from the <code>User</code> instance.
	 *
	 * @param  enrolment The <code>Enrolment</code> to remove
	 * @return           <code>True</code> if the enrolment was removed from the
	 *                   <code>User</code> instance, <code>False</code> otherwise
	 */

	protected boolean removeEnrolment (Enrolment enrolment)
	{
		return this.enrolments.remove (enrolment);
	}

	/**
	 * Get a <code>String</code> representation of the <code>User</code>
	 * instance, including the identifying fields.
	 *
	 * @return A <code>String</code> representation of the <code>User</code>
	 *         instance
	 */

	@Override
	public String toString()
	{
		ToStringBuilder builder = new ToStringBuilder (this);

		builder.append ("firstname", this.firstname);
		builder.append ("lastname", this.lastname);
		builder.append ("username", this.username);
		builder.append ("idnumber", this.idnumber);

		return builder.toString ();
	}
}<|MERGE_RESOLUTION|>--- conflicted
+++ resolved
@@ -45,16 +45,12 @@
 
 public class UserData extends AbstractElement implements User, Serializable
 {
-<<<<<<< HEAD
 	/**
 	 * Implementation of the <code>UserElementFactory</code> interface.  Allows
 	 * the builders to create instances of <code>UserData</code>.
 	 */
 
-	private static final class UserDataFactory implements UserElementFactory
-=======
 	private static final class Factory implements UserElementFactory
->>>>>>> 199a9636
 	{
 		/**
 		 * Create a new <code>User</code> instance.
