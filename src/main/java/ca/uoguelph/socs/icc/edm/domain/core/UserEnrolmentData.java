/* Copyright (C) 2014, 2015 James E. Stark
 *
 * This program is free software: you can redistribute it and/or modify
 * it under the terms of the GNU General Public License as published by
 * the Free Software Foundation, either version 3 of the License, or
 * (at your option) any later version.
 *
 * This program is distributed in the hope that it will be useful,
 * but WITHOUT ANY WARRANTY; without even the implied warranty of
 * MERCHANTABILITY or FITNESS FOR A PARTICULAR PURPOSE.  See the
 * GNU General Public License for more details.
 *
 * You should have received a copy of the GNU General Public License
 * along with this program.  If not, see <http://www.gnu.org/licenses/>.
 */

package ca.uoguelph.socs.icc.edm.domain.core;

import java.io.Serializable;

import org.apache.commons.lang3.builder.EqualsBuilder;
import org.apache.commons.lang3.builder.HashCodeBuilder;
import org.apache.commons.lang3.builder.ToStringBuilder;

import ca.uoguelph.socs.icc.edm.domain.Course;
import ca.uoguelph.socs.icc.edm.domain.Enrolment;
import ca.uoguelph.socs.icc.edm.domain.Grade;
import ca.uoguelph.socs.icc.edm.domain.LogEntry;
import ca.uoguelph.socs.icc.edm.domain.Role;
import ca.uoguelph.socs.icc.edm.domain.User;
import ca.uoguelph.socs.icc.edm.domain.builder.DefaultEnrolmentBuilder;
import ca.uoguelph.socs.icc.edm.domain.builder.EnrolmentElementFactory;

/**
 * Implementation of the <code>Enrolment</code> interface with user data.  It
 * is expected that instances of this class will be accessed though the
 * <code>Enrolment</code> interface, along with the relevant manager, and
 * builder.  See the <code>Enrolment</code> interface documentation for
 * details.
 * <p>
 * This class implements the <code>Enrolment</code> and adds a link to the
 * relevant user-identifying data.
 *
 * @author  James E. Stark
 * @version 1.0
 * @see     ca.uoguelph.socs.icc.edm.domain.builder.DefaultEnrolmentBuilder
 * @see     ca.uoguelph.socs.icc.edm.domain.manager.DefaultEnrolmentManager
 */

public class UserEnrolmentData extends EnrolmentData implements Enrolment, Serializable
{
<<<<<<< HEAD
	/**
	 * Implementation of the <code>EnrolmentElementFactory</code> interface.  Allows
	 * the builders to create instances of <code>UserEnrolmentData</code>.
	 */

	private static final class UserEnrolmentDataFactory implements EnrolmentElementFactory
=======
	private static final class Factory implements EnrolmentElementFactory
>>>>>>> 199a9636
	{
		/**
		 * Create a new <code>Enrolment</code> instance.
		 *
		 * @param  user   The <code>User</code> enrolled in the <code>Course</code>,
		 *                not null
		 * @param  course The <code>Course</code> in which the <code>User</code> is
		 *                enrolled, not null
		 * @param  role   The <code>Role</code> of the <code>User</code> in the
		 *                <code>Course</code>, not null
		 * @param  grade  The final grade assigned to the <code>User</code> in the
		 *                <code>Course</code>
		 * @param  usable Indication if the <code>User</code> has consented to their
		 *                data being used for research
		 *
		 * @return        The new <code>Enrolment</code> instance
		 */

		@Override
		public Enrolment create (User user, Course course, Role role, Integer grade, Boolean usable)
		{
			return new UserEnrolmentData (user, course, role, grade, usable);
		}

		/**
		 * Write the specified <code>DataStore</code> ID number into the
		 * <code>Enrolment</code>.
		 *
		 * @param  enrolment The <code>Enrolment</code> to which the ID number is
		 *                   assigned, not null
		 * @param  id        The ID number assigned to the <code>Enrolment</code>,
		 *                   not null
		 */

		@Override
		public void setId (Enrolment enrolment, Long id)
		{
			((UserEnrolmentData) enrolment).setId (id);
		}

		/**
		 * Add the specified <code>Grade</code> to the specified
		 * <code>Enrolment</code>.
		 *
		 * @param  enrolment The <code>Enrolment</code> to which the
		 *                   <code>Grade</code> is to be added, not null
		 * @param  grade     The <code>Grade</code> to add to the
		 *                   <code>Enrolment</code>, not null
		 *
		 * @return           <code>True</code> if the <code>Grade</code> was
		 *                   successfully added to the <code>Enrolment</code>,
		 *                   <code>False</code> otherwise
		 */

		public boolean addGrade (Enrolment enrolment, Grade grade)
		{
			return ((UserEnrolmentData) enrolment).addGrade (grade);
		}

		/**
		 * Remove the specified <code>Grade</code> from the specified
		 * <code>Enrolment</code>.
		 *
		 * @param  enrolment The <code>Enrolment</code> from which the
		 *                   <code>Grade</code> is to be removed, not null
		 * @param  grade     The <code>Grade</code> to remove from the
		 *                   <code>Enrolment</code>, not null
		 *
		 * @return           <code>True</code> if the <code>Grade</code> was
		 *                   successfully removed from the <code>Enrolment</code>,
		 *                   <code>False</code> otherwise
		 */

		public boolean removeGrade (Enrolment enrolment, Grade grade)
		{
			return ((UserEnrolmentData) enrolment).removeGrade (grade);
		}

		/**
		 * Add the specified <code>LogEntry</code> to the specified
		 * <code>Enrolment</code>.
		 *
		 * @param  enrolment The <code>Enrolment</code> to which the
		 *                   <code>LogEntry</code> is to be added, not null
		 * @param  entry     The <code>LogEntry</code> to add to the
		 *                   <code>Enrolment</code>, not null
		 *
		 * @return           <code>True</code> if the <code>LogEntry</code> was
		 *                   successfully added to the <code>Enrolment</code>,
		 *                   <code>False</code> otherwise
		 */

		public boolean addLogEntry (Enrolment enrolment, LogEntry entry)
		{
			return ((UserEnrolmentData) enrolment).addLog (entry);
		}

		/**
		 * Remove the specified <code>LogEntry</code> from the specified
		 * <code>Enrolment</code>.
		 *
		 * @param  enrolment The <code>Enrolment</code> from which the
		 *                   <code>LogEntry</code> is to be removed, not null
		 * @param  entry     The <code>LogEntry</code> to remove from the
		 *                   <code>Enrolment</code>, not null
		 *
		 * @return           <code>True</code> if the <code>LogEntry</code> was
		 *                   successfully removed from the <code>Enrolment</code>,
		 *                   <code>False</code> otherwise
		 */

		public boolean removeLogEntry (Enrolment enrolment, LogEntry entry)
		{
			return ((UserEnrolmentData) enrolment).removeLog (entry);
		}
	}

	/** Serial version id, required by the Serializable interface */
	private static final long serialVersionUID = 1L;

	/** The user which is associated with the enrolment */
	private User user;

	/**
	 * Static initializer to register the <code>UserEnrolmentData</code> class
	 * with the factories.
	 */

	static
	{
		AbstractElement.registerElement (Enrolment.class, UserEnrolmentData.class, DefaultEnrolmentBuilder.class, new Factory ());
	}

	/**
	 * Create the <code>Enrolment</code> with null values.
	 */

	public UserEnrolmentData ()
	{
		super ();
		this.user = null;
	}

	/**
	 * Create a new <code>Enrolment</code> instance.
	 *
	 * @param  user   The <code>User</code> enrolled in the <code>Course</code>,
	 *                not null
	 * @param  course The <code>Course</code> in which the <code>User</code> is
	 *                enrolled, not null
	 * @param  role   The <code>Role</code> of the <code>User</code> in the
	 *                <code>Course</code>, not null
	 * @param  grade  The final grade assigned to the <code>User</code> in the
	 *                <code>Course</code>
	 * @param  usable Indication if the <code>User</code> has consented to their
	 *                data being used for research
	 */

	public UserEnrolmentData (User user, Course course, Role role, Integer grade, Boolean usable)
	{
		super (course, role, grade, usable);

		this.user = user;
	}

	/**
	 * Compare two <code>Enrolment</code> instances to determine if they are
	 * equal.  The <code>Enrolment</code> instances are compared based upon the
	 * associated <code>User</code> instance as well as the <code>equals</code>
	 * method from the <code>EnrolmentData</code> class.
	 *
	 * @param  obj The <code>Enrolment</code> instance to compare to the one
	 *             represented by the called instance
	 *
	 * @return     <code>True</code> if the two <code>Enrolment</code> instances
	 *             are equal, <code>False</code> otherwise
	 * @see        EnrolmentData#equals
	 */

	@Override
	public boolean equals (Object obj)
	{
		boolean result = false;

		if (obj == this)
		{
			result = true;
		}
		else if (obj instanceof UserEnrolmentData)
		{
			EqualsBuilder ebuilder = new EqualsBuilder ();
			ebuilder.appendSuper (super.equals (obj));
			ebuilder.append (this.user, ((UserEnrolmentData) obj).user);

			result = ebuilder.isEquals ();
		}

		return result;
	}

	/**
	 * Compute a <code>hashCode</code> of the <code>Enrolment</code> instance.
	 * The hash code is computed based upon the associated <code>User</code>
	 * instance, aw well as the <code>hashCode</code> method from the
	 * <code>EnrolmentData</code> class.
	 *
	 * @return An <code>Integer</code> containing the hash code
	 * @see    EnrolmentData#hashCode
	 */

	@Override
	public int hashCode ()
	{
		final int base = 1103;
		final int mult = 881;

		HashCodeBuilder hbuilder = new HashCodeBuilder (base, mult);
		hbuilder.appendSuper (super.hashCode ());
		hbuilder.append (this.user);

		return hbuilder.toHashCode ();
	}

	/**
	 * Get the <code>User</code> associated with the <code>Enrolment</code.
	 *
	 * @return The <code>User</code> instance
	 */

	public User getUser ()
	{
		return this.user;
	}

	/**
	 * Set the <code>user</code> instance which is associated with the
	 * <code>Enrolment</code>. This method is intended to be used by a
	 * <code>DataStore</code> when the <code>Enrolment</code> instance is loaded.
	 *
	 * @param  user The <code>User</code> instance which is associated with the
	 *              <code>Enrolment</code>
	 */

	protected void setUser (User user)
	{
		this.user = user;
	}

	/**
	 * Get the name associated with the <code>Enrolment</code>.  The contents of
	 * the <code>String</code> returned by this method are implementation
	 * dependent.  If the implementation has access to the <code>User</code>
	 * information this this method should return the result of the
	 * <code>getName</code> method for the associated <code>User</code> instance,
	 * otherwise it should return some other identifier, usually the identifier for
	 * the <code>Enrolment</code> in the <code>DataStore</code>.
	 *
	 * @return A <code>String</code> containing the name of the
	 *         <code>Enrolment</code>
	 * @see    User#getName
	 */

	@Override
	public String getName ()
	{
		return this.user.getName ();
	}

	/**
	 * Get a <code>String</code> representation of the
	 * <code>UserEnrolmentData</code> instance, including the identifying fields.
	 *
	 * @return A <code>String</code> representation of the
	 *         <code>UserEnrolmentData</code> instance
	 */

	@Override
	public String toString ()
	{
		ToStringBuilder builder = new ToStringBuilder (this);

		builder.appendSuper (super.toString ());
		builder.append ("user", this.user);

		return builder.toString ();
	}
}<|MERGE_RESOLUTION|>--- conflicted
+++ resolved
@@ -49,16 +49,12 @@
 
 public class UserEnrolmentData extends EnrolmentData implements Enrolment, Serializable
 {
-<<<<<<< HEAD
 	/**
 	 * Implementation of the <code>EnrolmentElementFactory</code> interface.  Allows
 	 * the builders to create instances of <code>UserEnrolmentData</code>.
 	 */
 
-	private static final class UserEnrolmentDataFactory implements EnrolmentElementFactory
-=======
 	private static final class Factory implements EnrolmentElementFactory
->>>>>>> 199a9636
 	{
 		/**
 		 * Create a new <code>Enrolment</code> instance.
