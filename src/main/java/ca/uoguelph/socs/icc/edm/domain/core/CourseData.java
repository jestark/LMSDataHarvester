/* Copyright (C) 2014, 2015 James E. Stark
 *
 * This program is free software: you can redistribute it and/or modify
 * it under the terms of the GNU General Public License as published by
 * the Free Software Foundation, either version 3 of the License, or
 * (at your option) any later version.
 *
 * This program is distributed in the hope that it will be useful,
 * but WITHOUT ANY WARRANTY; without even the implied warranty of
 * MERCHANTABILITY or FITNESS FOR A PARTICULAR PURPOSE.  See the
 * GNU General Public License for more details.
 *
 * You should have received a copy of the GNU General Public License
 * along with this program.  If not, see <http://www.gnu.org/licenses/>.
 */

package ca.uoguelph.socs.icc.edm.domain.core;

import java.io.Serializable;
import java.util.Set;

import java.util.HashSet;

import org.apache.commons.lang3.builder.EqualsBuilder;
import org.apache.commons.lang3.builder.HashCodeBuilder;
import org.apache.commons.lang3.builder.ToStringBuilder;

import ca.uoguelph.socs.icc.edm.domain.Activity;
import ca.uoguelph.socs.icc.edm.domain.Course;
import ca.uoguelph.socs.icc.edm.domain.Enrolment;
import ca.uoguelph.socs.icc.edm.domain.Semester;
import ca.uoguelph.socs.icc.edm.domain.builder.DefaultCourseBuilder;
import ca.uoguelph.socs.icc.edm.domain.builder.CourseElementFactory;

/**
 * Implementation of the <code>Course</code> interface.  It is expected that
 * instances of this class will be accessed though the <code>Course</code>
 * interface, along with the relevant manager and builder.  See the
 * <code>Course</code> interface documentation for details.
 *
 * @author  James E. Stark
 * @version 1.0
 * @see     ca.uoguelph.socs.icc.edm.domain.builder.DefaultCourseBuilder
 * @see     ca.uoguelph.socs.icc.edm.domain.manager.DefaultCourseManager
 */

public class CourseData extends AbstractElement implements Course, Serializable
{
<<<<<<< HEAD
	/**
	 * Implementation of the <code>CourseElementFactory</code> interface.  Allows
	 * the builders to create instances of <code>CourseData</code>
	 */

	private static final class CourseDataFactory implements CourseElementFactory
=======
	private static final class Factory implements CourseElementFactory
>>>>>>> 199a9636
	{
		/**
		 * Create a new <code>Course</code> instance.
		 *
		 * @param  name     The name of the <code>Course</code>, not null
		 * @param  semester The <code>Semester</code> of offering, not null
		 * @param  year     The year of offering, not null
		 *
		 * @return          The new <code>Course</code> instance
		 */

		@Override
		public Course create (String name, Semester semester, Integer year)
		{
			return new CourseData (name, semester, year);
		}

		/**
		 * Write the specified <code>DataStore</code> ID number into the
		 * <code>course</code>.
		 *
		 * @param  course The <code>Course</code> to which the ID number is assigned,
		 *                not null
		 * @param  id     The ID number assigned to the <code>Course</code>, not null
		 */

		@Override
		public void setId (Course course, Long id)
		{
			((CourseData) course).setId (id);
		}

		/**
		 * Add the specified <code>Activity</code> to the specified <code>Course</code>.
		 *
		 * @param  course    The <code>Course</code> to which the <code>Activity</code>
		 *                   is to be added, not null
		 * @param  enrolment The <code>Enrolment</code> to add to the
		 *                   <code>Course</code>, not null
		 *
		 * @return           <code>True</code> if the <code>Activity</code> was
		 *                   successfully added to the <code>Course</code>,
		 *                   <code>False</code> otherwise
		 */

		public boolean addActivity (Course course, Activity activity)
		{
			return ((CourseData) course).addActivity (activity);
		}

		/**
		 * Remove the specified <code>Activity</code> from the specified <code>Course</code>.
		 *
		 * @param  course    The <code>Course</code> from which the <code>Activity</code>
		 *                   is to be removed, not null
		 * @param  enrolment The <code>Enrolment</code> to remove from the
		 *                   <code>Course</code>, not null
		 *
		 * @return           <code>True</code> if the <code>Activity</code> was
		 *                   successfully removed from the <code>Course</code>,
		 *                   <code>False</code> otherwise
		 */

		public boolean removeActivity (Course course, Activity activity)
		{
			return ((CourseData) course).removeActivity (activity);
		}

		/**
		 * Add the specified <code>Enrolment</code> to the specified <code>Course</code>.
		 *
		 * @param  course    The <code>Course</code> to which the <code>Enrolment</code>
		 *                   is to be added, not null
		 * @param  enrolment The <code>Enrolment</code> to add to the
		 *                   <code>User</code>, not null
		 *
		 * @return           <code>True</code> if the <code>Enrolment</code> was
		 *                   successfully added to the <code>Course</code>,
		 *                   <code>False</code> otherwise
		 */

		public boolean addEnrolment (Course course, Enrolment enrolment)
		{
			return ((CourseData) course).addEnrolment (enrolment);
		}

		/**
		 * Remove the specified <code>Enrolment</code> from the specified
		 * <code>Course</code>.
		 *
		 * @param  course    The <code>Course</code> from which the
		 *                   <code>Enrolment</code> is to be removed, not null
		 * @param  enrolment The <code>Enrolment</code> to remove from the
		 *                   <code>User</code>, not null
		 *
		 * @return           <code>True</code> if the <code>Enrolment</code> was
		 *                   successfully removed from the <code>Course</code>,
		 *                   <code>False</code> otherwise
		 */

		public boolean removeEnrolment (Course course, Enrolment enrolment)
		{
			return ((CourseData) course).removeEnrolment (enrolment);
		}
	}

	private static final long serialVersionUID = 1L;

	/** The primary key of the course. */
	private Long id;

	/** The name of the course. */
	private String name;

	/** The semester in which the course was offered. */
	private Semester semester;

	/** The year in which the course was offered. */
	private Integer year;

	/** The set of Activities which are associated with the course. */
	private Set<Activity> activities;

	/** The set of individuals which are enrolled in the course. */
	private Set<Enrolment> enrolments;

	/**
	 * Static initializer to register the <code>CourseData</code> class with the
	 * factories.
	 */

	static
	{
		AbstractElement.registerElement (Course.class, CourseData.class, DefaultCourseBuilder.class, new Factory ());
	}

	/**
	 * Create the <code>Course</code> with null values.
	 */

	public CourseData ()
	{
		this.id = null;
		this.name = null;
		this.semester = null;
		this.year = null;
		this.activities = null;
		this.enrolments = null;
	}

	/**
	 * Create a new <code>Course</code> instance.
	 *
	 * @param  name     The name of the <code>Course</code>, not null
	 * @param  semester The <code>Semester</code> of offering, not null
	 * @param  year     The year of offering, not null
	 */

	public CourseData (String name, Semester semester, Integer year)
	{
		this ();
		this.name = name;
		this.semester = semester;
		this.year = year;

		this.activities = new HashSet<Activity> ();
		this.enrolments = new HashSet<Enrolment> ();
	}	

	/**
	 * Compare two <code>Course</code> instances to determine if they are equal.
	 * The <code>Course</code> instances are compared based upon their names, as
	 * well as their year and <code>Semester</code> of offering.
	 *
	 * @param  obj The <code>Course</code> instance to compare to the one
	 *             represented by the called instance
	 *
	 * @return     <code>True</code> if the two <code>Course</code> instances
	 *             are equal, <code>False</code> otherwise
	 */

	@Override
	public boolean equals (Object obj)
	{
		boolean result = false;

		if (obj == this)
		{
			result = true;
		}
		else if (obj instanceof CourseData)
		{
			EqualsBuilder ebuilder = new EqualsBuilder ();
			ebuilder.appendSuper (super.equals (obj));
			ebuilder.append (this.name, ((CourseData) obj).name);
			ebuilder.append (this.year, ((CourseData) obj).year);
			ebuilder.append (this.semester, ((CourseData) obj).semester);

			result = ebuilder.isEquals ();
		}

		return result;
	}

	/**
	 * Compute a <code>hashCode</code> of the <code>Course</code> instance.
	 * The hash code is computed based upon the name of the instance as well as
	 * the year and <code>Semester</code> of offering.
	 *
	 * @return An <code>Integer</code> containing the hash code
	 */

	@Override
	public int hashCode ()
	{
		final int base = 1061;
		final int mult = 937;

		HashCodeBuilder hbuilder = new HashCodeBuilder (base, mult);
		hbuilder.append (this.name);
		hbuilder.append (this.year);
		hbuilder.append (this.semester);

		return hbuilder.toHashCode ();
	}

	/**
	 * Get the <code>DataStore</code> identifier for the <code>Course</code>
	 * instance.
	 *
	 * @return a Long integer containing <code>DataStore</code> identifier
	 */

	public Long getId ()
	{
		return this.id;
	}

	/**
	 * Set the <code>DataStore</code> identifier.  This method is intended to be
	 * used by a <code>DataStore</code> when the <code>Course</code> instance is
	 * loaded, or by the <code>CourseBuilder</code> implementation to set the
	 * <code>DataStore</code> identifier, prior to storing a new <code>Course</code>
	 * instance.
	 *
	 * @param  id The <code>DataStore</code> identifier, not null
	 */

	protected void setId (Long id)
	{
		this.id = id;
	}

	/**
	 * Get the name of the <code>Course</code>.
	 *
	 * @return A <code>String</code> containing the name of the
	 *         <code>Course</code>
	 */

	@Override
	public String getName ()
	{
		return this.name;
	}

	/**
	 * Set the name of the <code>Course</code>.  This method is intended to be
	 * used by a <code>DataStore</code> when the <code>Course</code> instance is
	 * loaded.
	 *
	 * @param  name The name of the <code>Course</code>
	 */

	public void setName (String name)
	{
		this.name = name;
	}

	/**
	 * Get the <code>Semester</code> in which the <code>Course</code> was offered.
	 *
	 * @return The <code>Semester</code> of offering
	 */

	@Override
	public Semester getSemester ()
	{
		return this.semester;
	}

	/**
	 * Set the <code>Semester</code> in which the <code>Course</code> was offered.
	 * This method is intended to be used by a <code>DataStore</code> when the 
	 * <code>Course</code> instance is loaded.
	 *
	 * @param  semester The <code>Semester</code> in which the <code>Course</code>
	 *                  was offered
	 */

	protected void setSemester (Semester semester)
	{
		this.semester = semester;
	}

	/**
	 * Get the year in which the <code>Course</code> was offered.
	 *
	 * @return An <code>Integer</code> containing the year of offering
	 */

	@Override
	public Integer getYear ()
	{
		return this.year;
	}

	/**
	 * Set the year in which the <code>Course</code> was offered.  This method is
	 * intended to be used by a <code>DataStore</code> when the
	 * <code>Course</code> instance is loaded.
	 *
	 * @param  year The year in which the <code>Course</code> was offered
	 */

	protected void setYear (Integer year)
	{
		this.year = year;
	}

	/**
	 * Get the <code>Set</code> of <code>Activity</code> instances which are
	 * associated with the <code>Course</code>.  The <code>Set</code> will be
	 * empty if there are no <code>Activity</code> instances associated with the
	 * <code>Course</code>.
	 *
	 * @return A <code>Set</code> of <code>Activity</code> instances
	 */

	@Override
	public Set<Activity> getActivities ()
	{
		return new HashSet<Activity> (this.activities);
	}

	/**
	 * Initialize the <code>Set</code> of <code>Activity</code> instances
	 * associated with the <code>Course</code> instance.  This method is intended to
	 * be used by a <code>DataStore</code> when the <code>Course</code> instance is
	 * loaded.
	 *
	 * @param  activities The <code>Set</code> of <code>Activity</code>
	 *                    instances, not null
	 */

	protected void setActivities (Set<Activity> activities)
	{
		this.activities = activities;
	}

	/**
	 * Add the specified <code>Activity</code> to the <code>Course</code>.
	 *
	 * @param  activity The <code>Activity</code> to add, not null
	 *
	 * @return          <code>True</code> if the <code>Activity</code> was
	 *                  successfully added, <code>False</code> otherwise
	 */

	protected boolean addActivity (Activity activity)
	{
		return this.activities.add (activity);
	}

	/**
	 * Remove the specified <code>Activity</code> from the <code>Course</code>.
	 *
	 * @param  activity The <code>Activity</code> to remove,  not null
	 *
	 * @return          <code>True</code> if the <code>Activity</code> was
	 *                  successfully removed, <code>False</code> otherwise
	 */

	protected boolean removeActivity (Activity activity)
	{
		return this.activities.remove (activity);
	}

	/**
	 * Get the <code>Set</code> of <code>Enrolment</code> instances which are
	 * associated with the <code>Course</code>.  The <code>Set</code> will be
	 * empty if no one is enrolled in the <code>Course</code>.
	 *
	 * @return A <code>Set</code> of <code>Enrolment</code> instances
	 */

	@Override
	public Set<Enrolment> getEnrolments ()
	{
		return new HashSet<Enrolment> (this.enrolments);
	}

	/**
	 * Initialize the <code>Set</code> of <code>Enrolment</code> instances
	 * associated with the <code>Course</code> instance.  This method is intended to
	 * be used by a <code>DataStore</code> when the <code>Course</code> instance is
	 * loaded.
	 *
	 * @param  enrolments The <code>Set</code> of <code>Enrolment</code>
	 *                    instances, not null
	 */

	protected void setEnrolments (Set<Enrolment> enrolments)
	{
		this.enrolments = enrolments;
	}

	/**
	 * Add the specified <code>Enrolment</code> to the <code>Course</code>.
	 *
	 * @param  enrolment The <code>Enrolment</code> to add, not null
	 *
	 * @return           <code>True</code> if the <code>Enrolment</code> was
	 *                   successfully added, <code>False</code> otherwise
	 */

	protected boolean addEnrolment (Enrolment enrolment)
	{
		return this.enrolments.add (enrolment);
	}

	/**
	 * Remove the specified <code>Enrolment</code> from the <code>Course</code>.
	 *
	 * @param  enrolment The <code>Enrolment</code> to remove, not null
	 *
	 * @return           <code>True</code> if the <code>Enrolment</code> was
	 *                   successfully removed, <code>False</code> otherwise
	 */

	protected boolean removeEnrolment (Enrolment enrolment)
	{
		return this.enrolments.remove (enrolment);
	}

	/**
	 * Get a <code>String</code> representation of the <code>Course</code>
	 * instance, including the identifying fields.
	 *
	 * @return A <code>String</code> representation of the <code>Course</code>
	 *         instance
	 */

	@Override
	public String toString ()
	{
		ToStringBuilder builder = new ToStringBuilder (this);

		builder.append ("name", this.name);
		builder.append ("semester", this.semester);
		builder.append ("year", this.year);

		return builder.toString ();
	}
}<|MERGE_RESOLUTION|>--- conflicted
+++ resolved
@@ -46,16 +46,12 @@
 
 public class CourseData extends AbstractElement implements Course, Serializable
 {
-<<<<<<< HEAD
 	/**
 	 * Implementation of the <code>CourseElementFactory</code> interface.  Allows
 	 * the builders to create instances of <code>CourseData</code>
 	 */
 
-	private static final class CourseDataFactory implements CourseElementFactory
-=======
 	private static final class Factory implements CourseElementFactory
->>>>>>> 199a9636
 	{
 		/**
 		 * Create a new <code>Course</code> instance.
