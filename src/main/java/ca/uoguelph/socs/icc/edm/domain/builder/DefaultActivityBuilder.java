/* Copyright (C) 2014, 2015 James E. Stark
 *
 * This program is free software: you can redistribute it and/or modify
 * it under the terms of the GNU General Public License as published by
 * the Free Software Foundation, either version 3 of the License, or
 * (at your option) any later version.
 *
 * This program is distributed in the hope that it will be useful,
 * but WITHOUT ANY WARRANTY; without even the implied warranty of
 * MERCHANTABILITY or FITNESS FOR A PARTICULAR PURPOSE.  See the
 * GNU General Public License for more details.
 *
 * You should have received a copy of the GNU General Public License
 * along with this program.  If not, see <http://www.gnu.org/licenses/>.
 */

package ca.uoguelph.socs.icc.edm.domain.builder;

import org.slf4j.Logger;
import org.slf4j.LoggerFactory;

import ca.uoguelph.socs.icc.edm.domain.AbstractBuilder;
import ca.uoguelph.socs.icc.edm.domain.AbstractManager;
import ca.uoguelph.socs.icc.edm.domain.Activity;
import ca.uoguelph.socs.icc.edm.domain.ActivityBuilder;
import ca.uoguelph.socs.icc.edm.domain.ActivityType;
import ca.uoguelph.socs.icc.edm.domain.Course;
import ca.uoguelph.socs.icc.edm.domain.DomainModel;

public abstract class DefaultActivityBuilder extends AbstractBuilder<Activity> implements ActivityBuilder
{
<<<<<<< HEAD
=======
	private static class Factory implements BuilderFactory<ActivityBuilder>
	{
		public ActivityBuilder create (DomainModel model)
		{
			return new DefaultActivityBuilder ((AbstractManager<Activity>) model.getActivityManager ());
		}
	}

>>>>>>> 199a9636
	/** The logger */
	private final Logger log;

	/** The type of the Activity */
	private ActivityType type;

	/** The course which uses the Activity */
	private Course course;

	/** Is the activity stealth? */
	private Boolean stealth;

	public DefaultActivityBuilder (AbstractManager<Activity> manager)
	{
		super (manager);

		this.log = LoggerFactory.getLogger (DefaultActivityBuilder.class);
	}

	@Override
	protected Activity build ()
	{
		if (this.course == null)
		{
			this.log.error ("Can not build: The activity's course is not set");
			throw new IllegalStateException ("course not set");
		}

		if (this.stealth == null)
		{
			this.log.error ("Can not build: The activity's stealth flag is NULL");
			throw new IllegalStateException ("stealth flag is NULL");
		}

		return null; //this.factory.create (type, course, stealth);
	}

	@Override
	public void clear ()
	{
		this.course = null;
		this.stealth = null;
		this.type = null;
	}

	@Override
	public final ActivityType getActivityType ()
	{
		return this.type;
	}

	@Override
	public final Course getCourse ()
	{
		return this.course;
	}

	@Override
	public final ActivityBuilder setCourse (final Course course)
	{
		if (course == null)
		{
			this.log.error ("Course is NULL");
			throw new NullPointerException ("Course is NULL");
		}

		this.course = course;

		return this;
	}

	@Override
	public final Boolean getStealth ()
	{
		return this.stealth;
	}

	@Override
	public final ActivityBuilder setStealth (final Boolean stealth)
	{
		if (stealth == null)
		{
			this.log.error ("stealth is NULL");
			throw new NullPointerException ("stealth is NULL");
		}

		this.stealth = stealth;

		return this;
	}
}<|MERGE_RESOLUTION|>--- conflicted
+++ resolved
@@ -29,17 +29,6 @@
 
 public abstract class DefaultActivityBuilder extends AbstractBuilder<Activity> implements ActivityBuilder
 {
-<<<<<<< HEAD
-=======
-	private static class Factory implements BuilderFactory<ActivityBuilder>
-	{
-		public ActivityBuilder create (DomainModel model)
-		{
-			return new DefaultActivityBuilder ((AbstractManager<Activity>) model.getActivityManager ());
-		}
-	}
-
->>>>>>> 199a9636
 	/** The logger */
 	private final Logger log;
 
